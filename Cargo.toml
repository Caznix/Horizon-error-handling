[package]
name = "Horizon"
version = "0.1.0"
edition = "2021"
build = "build.rs"

[dependencies]
axum = { version = "0.7.5", features = ["tokio", "http1"] }
console_log = "1.0.0"
hyper = "1.3.1"
reqwest = "0.12.5"
serde = "1.0.201"
serde_json = "1.0.116"
socketioxide = "0.13.0"
tokio = { version = "1.37.0", features = ["rt", "net", "rt-multi-thread"] }
tracing = "0.1.40"
tracing-subscriber = "0.3.18"
viz = "0.8.4"
bincode = "1.3.3"
ansi_term = "0.12.1"
TerraForge = { path = "./TerraForge" }
monoio = { version = "0.2", features = ["sync"] }
tokio-console = "0.1.11"
console-subscriber = "0.3.0"
PebbleVault = { path = "./PebbleVault" }
bindgen = "0.69.4"
http = "1.1.0"
bytes = "1.6.0"
http-body-util = "0.1.2"
<<<<<<< HEAD
nalgebra = "0.33.0"
v = "0.1.0"
rayon = "1.10.0"
=======
tikv-jemallocator = "0.5.4"
>>>>>>> 0c42589b

[[bin]]
name = "horizon"
path = "src/main.rs"

[profile.release]
opt-level = 3
lto = "fat"
codegen-units = 1
panic = "abort"
strip = true

[profile.profiling]
inherits = "release"
debug = true
strip = false<|MERGE_RESOLUTION|>--- conflicted
+++ resolved
@@ -27,13 +27,13 @@
 http = "1.1.0"
 bytes = "1.6.0"
 http-body-util = "0.1.2"
-<<<<<<< HEAD
+
 nalgebra = "0.33.0"
 v = "0.1.0"
 rayon = "1.10.0"
-=======
+
 tikv-jemallocator = "0.5.4"
->>>>>>> 0c42589b
+
 
 [[bin]]
 name = "horizon"
